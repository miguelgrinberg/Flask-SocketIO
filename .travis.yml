language: python
python:
  - "2.7"
<<<<<<< HEAD
=======
  - "3.3"
  - "3.4"
  - "pypy"
>>>>>>> 89873a85
install: python setup.py install
script:  python setup.py test<|MERGE_RESOLUTION|>--- conflicted
+++ resolved
@@ -1,11 +1,8 @@
 language: python
 python:
   - "2.7"
-<<<<<<< HEAD
-=======
   - "3.3"
   - "3.4"
   - "pypy"
->>>>>>> 89873a85
 install: python setup.py install
 script:  python setup.py test